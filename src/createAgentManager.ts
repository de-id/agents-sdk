import {
    Agent,
    AgentManager,
    AgentManagerOptions,
    AgentsAPI,
    Chat,
    ChatMode,
    ChatProgress,
    ChatProgressCallback,
    ConnectionState,
    CreateStreamOptions,
    Message,
    StreamEvents,
    StreamingState,
    SupportedStreamScipt,
    VideoType,
} from './types/index';

import { Auth, StreamScript } from '.';
import { createAgentsApi } from './api/agents';
import { getRandom } from './auth/getAuthHeader';
import { SocketManager, createSocketManager } from './connectToSocket';
import { StreamingManager, createStreamingManager } from './createStreamingManager';
import { didApiUrl, didSocketApiUrl, mixpanelKey } from './environment';
import { Analytics, initializeAnalytics } from './services/mixpanel';

import { getAnaliticsInfo } from './utils/analytics';

const stitchDefaultResolution = 1080;
let messageSentTimestamp = 0;

interface AgentManagrItems {
    chat?: Chat;
    streamingManager?: StreamingManager<CreateStreamOptions>;
    socketManager?: SocketManager;
    messages: Message[];
    chatMode: ChatMode;
}

function getAgentStreamArgs(agent: Agent, userOutputResolution?: number): CreateStreamOptions {
    if (!agent.presenter) {
        throw new Error('Presenter is not initialized');
    } else if (agent.presenter.type === VideoType.Clip) {
        return {
            videoType: VideoType.Clip,
            driver_id: agent.presenter.driver_id,
            presenter_id: agent.presenter.presenter_id,
            stream_warmup: true,
        };
    }

    const output_resolution = userOutputResolution || (agent.presenter.stitch ? stitchDefaultResolution : undefined);

    return {
        videoType: VideoType.Talk,
        source_url: agent.presenter.source_url,
        stream_warmup: true,
        ...(output_resolution && { output_resolution }),
    };
}

function initializeStreamAndChat(
    agent: Agent,
    options: AgentManagerOptions,
    agentsApi: AgentsAPI,
    analytics: Analytics,
    chat?: Chat
) {
    messageSentTimestamp = 0;
    return new Promise<{ chat: Chat; streamingManager: StreamingManager<CreateStreamOptions> }>(
        async (resolve, reject) => {
            let newChat = chat;

            const streamingManager = await createStreamingManager(
                agent.id,
                getAgentStreamArgs(agent, options.outputResolution),
                {
                    ...options,
                    analytics,
                    callbacks: {
                        ...options.callbacks,
                        onConnectionStateChange: async state => {
                            if (state === ConnectionState.Connected) {
                                try {
                                    try {
                                        if (!newChat) {
                                            newChat = await agentsApi.newChat(agent.id);
    
                                            analytics.track('agent-chat', {
                                                event: 'created',
                                                chat_id: newChat.id,
                                                agent_id: agent.id,
                                            });
                                        }
    
                                        if (streamingManager) {
                                            resolve({ chat: newChat, streamingManager });
                                        }
                                    } catch (error: any) {
                                        console.error(error);
                                        if (error?.kind === 'InsufficientCreditsError') {
                                            options.mode === ChatMode.TextOnly;
                                        }
                                        reject('Cannot create new chat');
                                    }
                                } catch (error: any) {
                                    console.error(error);
                                    reject('Cannot create new chat');
                                }
                            } else if (state === ConnectionState.Fail) {
                                reject(new Error('Cannot create connection'));
                            }

<<<<<<< HEAD
                        options.callbacks.onConnectionStateChange?.(state);
                    },
                    onVideoStateChange(state) {
                        options.callbacks.onVideoStateChange?.(state);
                        if (messageSentTimestamp > 0) {
                            if (state === StreamingState.Start) {
                                analytics.linkTrack('agent-video', { latency: Date.now() - messageSentTimestamp }, 'start', ['start', StreamEvents.StreamVideoCreated]);
                            }
                        }
=======
                            options.callbacks.onConnectionStateChange?.(state);
                        },
                        onVideoStateChange(state) {
                            options.callbacks.onVideoStateChange?.(state);
                        },
>>>>>>> f87cc8c3
                    },
                }
            ).catch(reject);
        }
    );
}

export function getAgent(agentId: string, auth: Auth, baseURL?: string): Promise<Agent> {
    const url = baseURL || didApiUrl;
    const agentsApi = createAgentsApi(auth, url);

    return agentsApi.getById(agentId);
}

function getInitialMessages(agent: Agent): Message[] {
    let content: string = '';
    if (agent.greetings && agent.greetings.length > 0) {
        const randomIndex = Math.floor(Math.random() * agent.greetings.length);
        content = agent.greetings[randomIndex];
    } else {
        content = `Hi! I'm ${agent.preview_name || 'My Agent'}. How can I help you?`;
    }

    return [
        {
            content,
            id: getRandom(),
            role: 'assistant',
            created_at: new Date().toISOString(),
        },
    ];
}

/**
 * Creates a new Agent Manager instance for interacting with an agent, chat, and related connections.
 *
 * @param {string} agent - The ID or instance of the agent to chat with.
 * @param {AgentManagerOptions} options - Configurations for the Agent Manager API.
 * * @returns {Promise<AgentManager>} - A promise that resolves to an instance of the AgentsAPI interface.
 *
 * @throws {Error} Throws an error if the agent is not initialized.
 *
 * @example
 * const agentManager = await createAgentManager('id-agent123', { auth: { type: 'key', clientKey: '123', externalId: '123' } });
 */
export async function createAgentManager(agent: string, options: AgentManagerOptions): Promise<AgentManager> {
    const items: AgentManagrItems = {
        messages: [],
        chatMode: options.mode || ChatMode.Functional,
    };

    let lastMessageAnswerIdx = -1;

    const wsURL = options.wsURL || didSocketApiUrl;
    const baseURL = options.baseURL || didApiUrl;
    const mxKey = options.mixpanelKey || mixpanelKey;

    const agentsApi = createAgentsApi(options.auth, baseURL, options.callbacks.onError);
    const agentInstance = await agentsApi.getById(agent);

    items.messages = getInitialMessages(agentInstance);
    options.callbacks.onNewMessage?.(items.messages);

    const analytics = initializeAnalytics({ token: mxKey, agent: agentInstance, ...options });
    analytics.track('agent-sdk', { event: 'loaded', ...getAnaliticsInfo(agentInstance) });

    const socketManagerCallbacks: { onMessage: ChatProgressCallback } = {
        onMessage: (event, data): void => {
            if ('content' in data) {
                // Chat event
                const { content } = data;
                const lastMessage = items.messages[items.messages.length - 1];

                if (lastMessage?.role === 'assistant') {
                    if (lastMessageAnswerIdx < items.messages.length) {
                        lastMessage.content = event === ChatProgress.Partial ? lastMessage.content + content : content;
                    }

                    if (event === ChatProgress.Answer) {
                        lastMessageAnswerIdx = items.messages.length;
                    }
                }

                if (event === ChatProgress.Answer) {
                    analytics.track('agent-message-received', { messages: items.messages.length });
                }

                options.callbacks.onNewMessage?.(items.messages);
            } else {
                event = event as StreamEvents;
                if (event === StreamEvents.StreamVideoCreated) {
                    analytics.linkTrack('agent-video', data, StreamEvents.StreamVideoCreated, [StreamEvents.StreamVideoCreated, 'start']);
                } else if ([StreamEvents.StreamVideoDone, StreamEvents.StreamVideoError, StreamEvents.StreamVideoRejected].includes(event)) {
                    // Stream video event
                    const streamEvent = event.split('/')[1];
                    analytics.track('agent-video', { ...data, event: streamEvent });
                }
                if (
                    [
                        StreamEvents.StreamFailed,
                        StreamEvents.StreamVideoError,
                        StreamEvents.StreamVideoRejected,
<<<<<<< HEAD
                    ].includes(event)
                ) {
                    options.callbacks.onError?.(new Error(`Stream failed with event ${event}`), { data });
=======
                    ].includes(event as StreamEvents)
                ) {
                    options.callbacks.onError?.(new Error(`Stream failed with event ${event as StreamEvents}`), {
                        data,
                    });
>>>>>>> f87cc8c3
                }
            }
        },
    };

    async function connect() {
        messageSentTimestamp = 0;
        const socketManager = await createSocketManager(options.auth, wsURL, socketManagerCallbacks);

        const { streamingManager, chat } = await initializeStreamAndChat(
            agentInstance,
            options,
            agentsApi,
            analytics,
            items.chat
        );

        lastMessageAnswerIdx = -1;
        if (items.messages.length === 0) {
            items.messages = getInitialMessages(agentInstance);
            options.callbacks.onNewMessage?.(items.messages);
        }

        if (chat?.id && chat.id !== items.chat?.id) {
            options.callbacks.onNewChat?.(chat?.id);
        }

        items.streamingManager = streamingManager;
        items.socketManager = socketManager;
        items.chat = chat;

        const chatMode = items.chat.chatMode || ChatMode.Functional;
        changeMode(chatMode);

        analytics.track('agent-chat', { event: 'connect', chatId: chat.id, agentId: agentInstance.id });
    }

    async function disconnect() {
        items.socketManager?.disconnect();
        await items.streamingManager?.disconnect();

        delete items.streamingManager;
        delete items.socketManager;

        items.messages = getInitialMessages(agentInstance);
        options.callbacks.onNewMessage?.(items.messages);

        analytics.track('agent-chat', { event: 'disconnect', chatId: items.chat?.id, agentId: agentInstance.id });
    }

    async function changeMode(mode: ChatMode) {
        if (mode !== items.chatMode) {
            analytics.track('agent-mode-change', { mode });
            items.chatMode = mode;

            if (items.chatMode !== ChatMode.Functional) {
                await disconnect();
            }

            options.callbacks.onModeChange?.(mode);
        }
    }

    async function reconnectStream() {
        if (!items.chat) {
            return connect();
        }

        const { streamingManager, chat } = await initializeStreamAndChat(
            agentInstance,
            options,
            agentsApi,
            analytics,
            items.chat
        );

        items.streamingManager = streamingManager;
        changeMode(items.chat.chatMode || ChatMode.Functional);
        analytics.track('agent-chat', { event: 'reconnect', chatId: chat.id, agentId: agentInstance.id });
    }

    return {
        agent: agentInstance,
        starterMessages: agentInstance.knowledge?.starter_message || [],
        connect,
        disconnect,
        changeMode,
        async reconnect() {
            if (!items.chat) {
                return connect();
            }

            items.socketManager?.disconnect();
            await items.streamingManager?.disconnect();

            const socketManager = await createSocketManager(options.auth, wsURL, socketManagerCallbacks);

            const { streamingManager, chat } = await initializeStreamAndChat(
                agentInstance,
                options,
                agentsApi,
                analytics,
                items.chat
            );

            items.streamingManager = streamingManager;
            items.socketManager = socketManager;

            const chatMode = items.chat.chatMode || ChatMode.Functional;
            changeMode(chatMode);

            analytics.track('agent-chat', { event: 'reconnect', chatId: chat.id, agentId: agentInstance.id });
        },
        async chat(userMessage: string) {
            const id = getRandom();

            try {
                messageSentTimestamp = Date.now();

                if (userMessage.length >= 800) {
                    throw new Error('Message cannot be more than 800 characters');
                } else if (userMessage.length === 0) {
                    throw new Error('Message cannot be empty');
                } else if (items.chatMode === ChatMode.Maintenance) {
                    throw new Error('Chat is in maintenance mode');
                } else if (![ChatMode.TextOnly, ChatMode.Playground].includes(items.chatMode)) {
                    if (!items.streamingManager) {
                        throw new Error('Streaming manager is not initialized');
                    } else if (!items.chat) {
                        throw new Error('Chat is not initialized');
                    }
                }

                items.messages.push({
                    id: getRandom(),
                    role: 'user',
                    content: userMessage,
                    created_at: new Date(messageSentTimestamp).toISOString(),
                });

                options.callbacks.onNewMessage?.(items.messages);

                if (!items.chat) {
                    items.chat = await agentsApi.newChat(agentInstance.id);
                }

                const newMessage: Message = {
                    id,
                    role: 'assistant',
                    content: '',
                    created_at: new Date().toISOString(),
                    matches: [],
<<<<<<< HEAD
                }
=======
                };

>>>>>>> f87cc8c3
                items.messages.push(newMessage);
                const lastMessage = items.messages.slice(0, -1);
                let response;

                try {
                    response = await agentsApi.chat(agentInstance.id, items.chat.id, {
                        sessionId: items.streamingManager?.sessionId,
                        streamId: items.streamingManager?.streamId,
                        messages: lastMessage,
                        chatMode: items.chatMode,
                    });
                } catch (error: any) {
                    if (error?.message?.includes('missing or invalid session_id')) {
                        console.log('Invalid stream, try reconnect with new stream id');

                        await reconnectStream();

                        response = await agentsApi.chat(agentInstance.id, items.chat.id, {
                            sessionId: items.streamingManager?.sessionId,
                            streamId: items.streamingManager?.streamId,
                            messages: lastMessage,
                            chatMode: items.chatMode,
                        });
                    } else {
                        throw error;
                    }
                }

                analytics.track('agent-message-send', { event: 'success', messages: items.messages.length + 1 });
                newMessage.context = response.context;

                if (response.result) {
                    newMessage.content = response.result;
                    newMessage.matches = response.matches;

                    analytics.track('agent-message-received', {
                        latency: Date.now() - messageSentTimestamp,
                        messages: items.messages.length,
                    });

                    options.callbacks.onNewMessage?.(items.messages);
                }

                return response;
            } catch (e) {
                if (items.messages[items.messages.length - 1].id === id) {
                    items.messages.pop();
                }

                analytics.track('agent-message-send', { event: 'error', messages: items.messages.length });

                throw e;
            }
        },
        rate(messageId: string, score: 1 | -1, rateId?: string) {
            const message = items.messages.find(message => message.id === messageId);

            if (!items.chat) {
                throw new Error('Chat is not initialized');
            } else if (!message) {
                throw new Error('Message not found');
            }

            const matches: [string, string][] = message.matches?.map(match => [match.document_id, match.id]) ?? [];

            analytics.track('agent-rate', {
                event: rateId ? 'update' : 'create',
                thumb: score === 1 ? 'up' : 'down',
                knowledge_id: agentInstance.knowledge?.id ?? '',
                matches,
                score,
            });

            if (rateId) {
                return agentsApi.updateRating(agentInstance.id, items.chat.id, rateId, {
                    knowledge_id: agentInstance.knowledge?.id ?? '',
                    message_id: messageId,
                    matches,
                    score,
                });
            }

            return agentsApi.createRating(agentInstance.id, items.chat.id, {
                knowledge_id: agentInstance.knowledge?.id ?? '',
                message_id: messageId,
                matches,
                score,
            });
        },
        getChatmode() {
            if (!items.chat) {
                throw new Error('Chat is not initialized');
            }

            return agentsApi.getChatMode(agentInstance.id, items.chat.id);
        },
        deleteRate(id: string) {
            if (!items.chat) {
                throw new Error('Chat is not initialized');
            }

            analytics.track('agent-rate-delete', { type: 'text', chat_id: items.chat?.id, id });

            return agentsApi.deleteRating(agentInstance.id, items.chat.id, id);
        },
        speak(payload: SupportedStreamScipt) {
            if (!items.streamingManager) {
                throw new Error('Streaming manager is not initialized');
            }

            function getScript(): StreamScript {
                if (!agentInstance.presenter) {
                    throw new Error('Presenter is not initialized');
                } else if (payload.type === 'text') {
                    const voiceProvider = payload.provider ? payload.provider : agentInstance.presenter.voice;

                    return {
                        type: 'text',
                        provider: voiceProvider,
                        input: payload.input,
                        ssml: payload.ssml || false,
                    };
                } else if (payload.type === 'audio') {
                    return { type: 'audio', audio_url: payload.audio_url };
                }

                throw new Error('Invalid payload');
            }

            const script = getScript();
            analytics.track('agent-speak', script);

            return items.streamingManager.speak({ script });
        },
    };
}<|MERGE_RESOLUTION|>--- conflicted
+++ resolved
@@ -85,14 +85,14 @@
                                     try {
                                         if (!newChat) {
                                             newChat = await agentsApi.newChat(agent.id);
-    
+
                                             analytics.track('agent-chat', {
                                                 event: 'created',
                                                 chat_id: newChat.id,
                                                 agent_id: agent.id,
                                             });
                                         }
-    
+
                                         if (streamingManager) {
                                             resolve({ chat: newChat, streamingManager });
                                         }
@@ -111,23 +111,16 @@
                                 reject(new Error('Cannot create connection'));
                             }
 
-<<<<<<< HEAD
-                        options.callbacks.onConnectionStateChange?.(state);
-                    },
-                    onVideoStateChange(state) {
-                        options.callbacks.onVideoStateChange?.(state);
-                        if (messageSentTimestamp > 0) {
-                            if (state === StreamingState.Start) {
-                                analytics.linkTrack('agent-video', { latency: Date.now() - messageSentTimestamp }, 'start', ['start', StreamEvents.StreamVideoCreated]);
-                            }
-                        }
-=======
                             options.callbacks.onConnectionStateChange?.(state);
                         },
                         onVideoStateChange(state) {
                             options.callbacks.onVideoStateChange?.(state);
+                            if (messageSentTimestamp > 0) {
+                                if (state === StreamingState.Start) {
+                                    analytics.linkTrack('agent-video', { latency: Date.now() - messageSentTimestamp }, 'start', ['start', StreamEvents.StreamVideoCreated]);
+                                }
+                            }
                         },
->>>>>>> f87cc8c3
                     },
                 }
             ).catch(reject);
@@ -230,17 +223,9 @@
                         StreamEvents.StreamFailed,
                         StreamEvents.StreamVideoError,
                         StreamEvents.StreamVideoRejected,
-<<<<<<< HEAD
                     ].includes(event)
                 ) {
                     options.callbacks.onError?.(new Error(`Stream failed with event ${event}`), { data });
-=======
-                    ].includes(event as StreamEvents)
-                ) {
-                    options.callbacks.onError?.(new Error(`Stream failed with event ${event as StreamEvents}`), {
-                        data,
-                    });
->>>>>>> f87cc8c3
                 }
             }
         },
@@ -393,12 +378,7 @@
                     content: '',
                     created_at: new Date().toISOString(),
                     matches: [],
-<<<<<<< HEAD
-                }
-=======
-                };
-
->>>>>>> f87cc8c3
+                }
                 items.messages.push(newMessage);
                 const lastMessage = items.messages.slice(0, -1);
                 let response;
