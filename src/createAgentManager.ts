import {
    Agent,
    AgentManager,
    AgentManagerOptions,
    AgentsAPI,
    Chat,
    ChatMode,
    ChatProgress,
    ChatProgressCallback,
    ConnectionState,
    CreateStreamOptions,
    Message,
    StreamEvents,
    StreamingState,
    SupportedStreamScipt,
    VideoType,
} from './types/index';

import { Auth, StreamScript } from '.';
import { createAgentsApi } from './api/agents';
import { getRandom } from './auth/getAuthHeader';
import { SocketManager, createSocketManager } from './connectToSocket';
import { PLAYGROUND_HEADER } from './consts';
import { StreamingManager, createStreamingManager } from './createStreamingManager';
import { didApiUrl, didSocketApiUrl, mixpanelKey } from './environment';
import { Analytics, initializeAnalytics } from './services/mixpanel';
import { getAnaliticsInfo } from './utils/analytics';

const stitchDefaultResolution = 1080;
let messageSentTimestamp = 0;

interface AgentManagrItems {
    chat?: Chat;
    streamingManager?: StreamingManager<CreateStreamOptions>;
    socketManager?: SocketManager;
    messages: Message[];
    chatMode: ChatMode;
}

function getAgentStreamArgs(agent: Agent, options?: AgentManagerOptions): CreateStreamOptions {
    if (!agent.presenter) {
        throw new Error('Presenter is not initialized');
    } else if (agent.presenter.type === VideoType.Clip) {
        return {
            videoType: VideoType.Clip,
            driver_id: agent.presenter.driver_id,
            presenter_id: agent.presenter.presenter_id,
            stream_warmup: true,
        };
    }

    return {
        videoType: VideoType.Talk,
        source_url: agent.presenter.source_url,
        session_timeout: options?.streamOptions?.session_timeout,
        stream_warmup: options?.streamOptions?.stream_warmup ?? true,
        compatibility_mode: options?.streamOptions?.compatibility_mode,
        output_resolution: options?.outputResolution || (agent.presenter.stitch ? stitchDefaultResolution : undefined),
    };
}

function getRequestHeaders(chatMode?: ChatMode): Record<string, string> {
    return chatMode === ChatMode.Playground ? { [PLAYGROUND_HEADER]: 'true' } : {};
}

async function newChat(agentId: string, agentsApi: AgentsAPI, analytics: Analytics, chatMode?: ChatMode) {
    try {
        const newChat = await agentsApi.newChat(agentId, getRequestHeaders(chatMode));

        analytics.track('agent-chat', {
            event: 'created',
            chat_id: newChat.id,
            agent_id: agentId,
        });

        return newChat;
    } catch (error: any) {
        try {
            console.error(error);
            const parsedError = JSON.parse(error.message);

            if (parsedError?.kind === 'InsufficientCreditsError') {
                throw new Error('InsufficientCreditsError');
            }
        } catch (jsonError) {
            console.error('Error parsing the error message:', jsonError);
        }

        throw new Error('Cannot create new chat');
    }
}

function initializeStreamAndChat(
    agent: Agent,
    options: AgentManagerOptions,
    agentsApi: AgentsAPI,
    analytics: Analytics,
    chat?: Chat
) {
    return new Promise<{ chat?: Chat; streamingManager: StreamingManager<CreateStreamOptions> }>(
        async (resolve, reject) => {
            messageSentTimestamp = 0;
            const streamingManager = await createStreamingManager(agent.id, getAgentStreamArgs(agent, options), {
                ...options,
                analytics,
                callbacks: {
                    ...options.callbacks,
                    onConnectionStateChange: async state => {
                        if (state === ConnectionState.Connected) {
                            if (!chat && options.mode !== ChatMode.DirectPlayback) {
                                chat = await newChat(agent.id, agentsApi, analytics, options.mode).catch(e => {
                                    reject(e);

                                    return undefined;
                                });
                            }

                            if (streamingManager) {
                                resolve({ chat, streamingManager });
                            } else if (chat) {
                                reject(new Error('Something went wrong while initializing the manager'));
                            }
                        }

                        options.callbacks.onConnectionStateChange?.(state);
                    },
                    onVideoStateChange(state) {
                        options.callbacks.onVideoStateChange?.(state);

                        if (messageSentTimestamp > 0 && state === StreamingState.Start) {
                            analytics.linkTrack(
                                'agent-video',
                                { event: 'start', latency: Date.now() - messageSentTimestamp },
                                'start',
                                [StreamEvents.StreamVideoCreated]
                            );
                        }
                    },
                },
            }).catch(reject);
        }
    );
}

function getInitialMessages(agent: Agent): Message[] {
    let content: string = '';

    if (agent.greetings && agent.greetings.length > 0) {
        const randomIndex = Math.floor(Math.random() * agent.greetings.length);

        content = agent.greetings[randomIndex];
    } else {
        content = `Hi! I'm ${agent.preview_name || 'My Agent'}. How can I help you?`;
    }

    return [
        {
            content,
            id: getRandom(),
            role: 'assistant',
            created_at: new Date().toISOString(),
        },
    ];
}

/**
 * Creates a new Agent Manager instance for interacting with an agent, chat, and related connections.
 *
 * @param {string} agent - The ID or instance of the agent to chat with.
 * @param {AgentManagerOptions} options - Configurations for the Agent Manager API.
 * * @returns {Promise<AgentManager>} - A promise that resolves to an instance of the AgentsAPI interface.
 *
 * @throws {Error} Throws an error if the agent is not initialized.
 *
 * @example
 * const agentManager = await createAgentManager('id-agent123', { auth: { type: 'key', clientKey: '123', externalId: '123' } });
 */
export async function createAgentManager(agent: string, options: AgentManagerOptions): Promise<AgentManager> {
    const items: AgentManagrItems = {
        messages: [],
        chatMode: options.mode || ChatMode.Functional,
    };

    let lastMessageAnswerIdx = -1;

    const baseURL = options.baseURL || didApiUrl;
    const wsURL = options.wsURL || didSocketApiUrl;
    const mxKey = options.mixpanelKey || mixpanelKey;

    const agentsApi = createAgentsApi(options.auth, baseURL, options.callbacks.onError);
    const agentInstance = await agentsApi.getById(agent);

    items.messages = getInitialMessages(agentInstance);
    options.callbacks.onNewMessage?.(items.messages, 'answer');

    const analytics = initializeAnalytics({ token: mxKey, agent: agentInstance, ...options });
    analytics.track('agent-sdk', { event: 'loaded', ...getAnaliticsInfo(agentInstance) });

    const socketManagerCallbacks: { onMessage: ChatProgressCallback } = {
        onMessage: (event, data): void => {
            if ('content' in data) {
                // Chat event
                const { content } = data;
                const lastMessage = items.messages[items.messages.length - 1];

                if (lastMessage?.role === 'assistant') {
                    if (lastMessageAnswerIdx < items.messages.length) {
                        lastMessage.content = event === ChatProgress.Partial ? lastMessage.content + content : content;
                    }

                    if (event === ChatProgress.Answer) {
                        lastMessageAnswerIdx = items.messages.length;
                        analytics.track('agent-message-received', { messages: items.messages.length });
                    }
                }

                options.callbacks.onNewMessage?.(items.messages, event === ChatProgress.Answer ? 'answer' : 'partial');
            } else {
                const SEvent = StreamEvents;
                const completedEvents = [SEvent.StreamVideoDone, SEvent.StreamVideoError, SEvent.StreamVideoRejected];
                const failedEvents = [SEvent.StreamFailed, SEvent.StreamVideoError, SEvent.StreamVideoRejected];

                event = event as StreamEvents;
                const template = (agentInstance.llm as any)?.template;

                if (event === SEvent.StreamVideoCreated) {
                    const { event, ...props } = data;

                    props.llm = { ...props.llm, template };
                    analytics.linkTrack('agent-video', { ...props }, SEvent.StreamVideoCreated, ['start']);
                } else if (completedEvents.includes(event)) {
                    // Stream video event
                    const streamEvent = event.split('/')[1];
                    const props = { ...data, event: streamEvent };

                    props.llm = { ...props.llm, template };
                    analytics.track('agent-video', { ...props, event: streamEvent });
                }

                if (failedEvents.includes(event)) {
                    options.callbacks.onError?.(new Error(`Stream failed with event ${event}`), { data });
                }

                if (data.event === SEvent.StreamDone) {
                    options.callbacks.onConnectionStateChange?.(ConnectionState.New);
                }
            }
        },
    };

    async function connect(newChat: boolean) {
        messageSentTimestamp = 0;
        lastMessageAnswerIdx = -1;

        if (newChat) {
            delete items.chat;

            items.messages = getInitialMessages(agentInstance);
            options.callbacks.onNewMessage?.(items.messages, 'answer');
        }

        const websocketPromise =
            options.mode === ChatMode.DirectPlayback
                ? Promise.resolve(undefined)
                : createSocketManager(options.auth, wsURL, socketManagerCallbacks);

        const initPromise = initializeStreamAndChat(agentInstance, options, agentsApi, analytics, items.chat).catch(
            e => {
                changeMode(ChatMode.Maintenance);
                throw e;
            }
        );

        const [socketManager, { streamingManager, chat }] = await Promise.all([websocketPromise, initPromise]);

        if (chat && chat.id !== items.chat?.id) {
            options.callbacks.onNewChat?.(chat.id);
        }

        items.streamingManager = streamingManager;
        items.socketManager = socketManager;
        items.chat = chat;

        changeMode(chat?.chat_mode ?? options.mode ?? ChatMode.Functional);
    }

    async function disconnect() {
        items.socketManager?.disconnect();
        await items.streamingManager?.disconnect();

        delete items.streamingManager;
        delete items.socketManager;
    }

    async function changeMode(mode: ChatMode) {
        if (mode !== items.chatMode) {
            analytics.track('agent-mode-change', { mode });
            items.chatMode = mode;

            if (items.chatMode !== ChatMode.Functional) {
                await disconnect();
            }

            options.callbacks.onModeChange?.(mode);
        }
    }

    return {
        agent: agentInstance,
        starterMessages: agentInstance.knowledge?.starter_message || [],
        changeMode,
        async connect() {
            await connect(true);

            analytics.track('agent-chat', {
                event: 'connect',
                chatId: items.chat?.id,
                agentId: agentInstance.id,
                mode: items.chatMode,
            });
        },
        async reconnect() {
            await disconnect();
            await connect(false);

            analytics.track('agent-chat', {
                event: 'reconnect',
                chatId: items.chat?.id,
                agentId: agentInstance.id,
                mode: items.chatMode,
            });
        },
        async disconnect() {
            await disconnect();

            analytics.track('agent-chat', {
                event: 'disconnect',
                chatId: items.chat?.id,
                agentId: agentInstance.id,
                mode: items.chatMode,
            });
        },
        async chat(userMessage: string) {
            const id = getRandom();

            try {
                messageSentTimestamp = Date.now();

                if (options.mode === ChatMode.DirectPlayback) {
                    throw new Error('Direct playback is enabled, chat is disabled');
                } else if (userMessage.length >= 800) {
                    throw new Error('Message cannot be more than 800 characters');
                } else if (userMessage.length === 0) {
                    throw new Error('Message cannot be empty');
                } else if (items.chatMode === ChatMode.Maintenance) {
                    throw new Error('Chat is in maintenance mode');
                } else if (![ChatMode.TextOnly, ChatMode.Playground].includes(items.chatMode)) {
                    if (!items.streamingManager) {
                        throw new Error('Streaming manager is not initialized');
                    } else if (!items.chat) {
                        throw new Error('Chat is not initialized');
                    }
                }

                if (!items.chat) {
                    items.chat = await newChat(agentInstance.id, agentsApi, analytics, items.chatMode);

                    options.callbacks.onNewChat?.(items.chat.id);
                }

                items.messages.push({
                    id: getRandom(),
                    role: 'user',
                    content: userMessage,
                    created_at: new Date(messageSentTimestamp).toISOString(),
                });

                options.callbacks.onNewMessage?.(items.messages, 'user');

                const newMessage: Message = {
                    id,
                    role: 'assistant',
                    content: '',
                    created_at: new Date().toISOString(),
                    matches: [],
                };

                const messages = [...items.messages];
                items.messages.push(newMessage);

                const sendChat = (chatId: string) =>
                    agentsApi.chat(
                        agentInstance.id,
                        chatId,
                        {
                            sessionId: items.streamingManager?.sessionId,
                            streamId: items.streamingManager?.streamId,
                            chatMode: items.chatMode,
                            messages,
                        },
                        getRequestHeaders(items.chatMode)
                    );

                const response = await sendChat(items.chat.id).catch(async error => {
                    if (!error?.message?.includes('missing or invalid session_id')) {
                        throw error;
                    }

                    await disconnect();
                    await connect(false);

                    return sendChat(items.chat!.id);
                });

                analytics.track('agent-message-send', { event: 'success', messages: items.messages.length + 1 });
<<<<<<< HEAD
                newMessage.context = response.context;
                newMessage.matches = response.matches;

                if (response.result) {
                    newMessage.content = response.result;
=======

                if (response.result) {
                    newMessage.content = response.result;
                    newMessage.matches = response.matches;
                    newMessage.context = response.context;
>>>>>>> 844e97ff

                    analytics.track('agent-message-received', {
                        latency: Date.now() - messageSentTimestamp,
                        messages: items.messages.length,
                    });

                    options.callbacks.onNewMessage?.(items.messages, 'answer');
                }

                return response;
            } catch (e) {
                if (items.messages[items.messages.length - 1].id === id) {
                    items.messages.pop();
                }

                analytics.track('agent-message-send', { event: 'error', messages: items.messages.length });

                throw e;
            }
        },
        rate(messageId: string, score: 1 | -1, rateId?: string) {
            const message = items.messages.find(message => message.id === messageId);
            if (!items.chat) {
                throw new Error('Chat is not initialized');
            } else if (!message) {
                throw new Error('Message not found');
            }

            const matches: [string, string][] = message.matches?.map(match => [match.document_id, match.id]) ?? [];

            analytics.track('agent-rate', {
                event: rateId ? 'update' : 'create',
                thumb: score === 1 ? 'up' : 'down',
                knowledge_id: agentInstance.knowledge?.id ?? '',
                matches,
                score,
            });

            if (rateId) {
                return agentsApi.updateRating(agentInstance.id, items.chat.id, rateId, {
                    knowledge_id: agentInstance.knowledge?.id ?? '',
                    message_id: messageId,
                    matches,
                    score,
                });
            }

            return agentsApi.createRating(agentInstance.id, items.chat.id, {
                knowledge_id: agentInstance.knowledge?.id ?? '',
                message_id: messageId,
                matches,
                score,
            });
        },
        deleteRate(id: string) {
            if (!items.chat) {
                throw new Error('Chat is not initialized');
            }

            analytics.track('agent-rate-delete', { type: 'text', chat_id: items.chat?.id, id });

            return agentsApi.deleteRating(agentInstance.id, items.chat.id, id);
        },
        speak(payload: string | SupportedStreamScipt) {
            if (!items.streamingManager) {
                throw new Error('Please connect to the agent first');
            }

            function getScript(): StreamScript {
                if (typeof payload === 'string') {
                    if (!agentInstance.presenter) {
                        throw new Error('Presenter is not initialized');
                    }

                    return {
                        type: 'text',
                        provider: agentInstance.presenter.voice,
                        input: payload,
                        ssml: false,
                    };
                }

                return payload;
            }

            const script = getScript();
            analytics.track('agent-speak', script);

            return items.streamingManager.speak({ script });
        },
    };
}

export function getAgent(agentId: string, auth: Auth, baseURL?: string): Promise<Agent> {
    const { getById } = createAgentsApi(auth, baseURL || didApiUrl);

    return getById(agentId);
}<|MERGE_RESOLUTION|>--- conflicted
+++ resolved
@@ -413,19 +413,11 @@
                 });
 
                 analytics.track('agent-message-send', { event: 'success', messages: items.messages.length + 1 });
-<<<<<<< HEAD
                 newMessage.context = response.context;
                 newMessage.matches = response.matches;
 
                 if (response.result) {
                     newMessage.content = response.result;
-=======
-
-                if (response.result) {
-                    newMessage.content = response.result;
-                    newMessage.matches = response.matches;
-                    newMessage.context = response.context;
->>>>>>> 844e97ff
 
                     analytics.track('agent-message-received', {
                         latency: Date.now() - messageSentTimestamp,
