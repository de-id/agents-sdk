import {
    Agent,
    AgentManager,
    AgentManagerOptions,
    AgentsAPI,
    Chat,
<<<<<<< HEAD
    ChatProgress,
=======
    ConnectionState,
>>>>>>> 13bc5c9e
    CreateStreamOptions,
    Message,
    SupportedStreamScipt,
    VideoType,
} from '$/types/index';
import { Auth, StreamScript } from '.';
import { createAgentsApi } from './api/agents';
import { KnowledegeApi, createKnowledgeApi } from './api/knowledge';
import { createRatingsApi } from './api/ratings';
import { getRandom } from './auth/getAuthHeader';
import { SocketManager, createSocketManager } from './connectToSocket';
import { StreamingManager, createStreamingManager } from './createStreamingManager';
import { didApiUrl, didSocketApiUrl, mixpanelKey } from './environment';
<<<<<<< HEAD
import initializeAnalytics, { Analytics } from './services/mixpanel';
=======
import initializeAnalyticsProvider, { AnalyticsProvider } from './services/mixpanel';
>>>>>>> 13bc5c9e
import { getAnaliticsInfo } from './utils/analytics';

interface AgentManagrItems {
    chat?: Chat;
    streamingManager?: StreamingManager<CreateStreamOptions>;
    socketManager?: SocketManager;
    messages: Message[];
}

function getStarterMessages(agent: Agent, knowledgeApi: KnowledegeApi) {
    if (!agent.knowledge?.id) {
        return [];
    }

    return knowledgeApi.getKnowledge(agent.knowledge.id).then(knowledge => knowledge?.starter_message || []);
}

function getAgentStreamArgs(agent: Agent): CreateStreamOptions {
    if (agent.presenter.type === VideoType.Clip) {
        return {
            videoType: VideoType.Clip,
            driver_id: agent.presenter.driver_id,
            presenter_id: agent.presenter.presenter_id,
        };
    }
    return {
        videoType: VideoType.Talk,
        source_url: agent.presenter.source_url,
    };
}

function initializeStreamAndChat(
    agent: Agent,
    options: AgentManagerOptions,
    agentsApi: AgentsAPI,
    analytics: Analytics,
    chat?: Chat
) {
    return new Promise<{ chat: Chat; streamingManager: StreamingManager<CreateStreamOptions> }>(
        async (resolve, reject) => {
            const streamingManager = await createStreamingManager(getAgentStreamArgs(agent), {
                ...options,
                callbacks: {
                    ...options.callbacks,
                    onConnectionStateChange: async state => {
                        if (state === ConnectionState.Connected) {
                            try {
                                if (!chat) {
                                    chat = await agentsApi.newChat(agent.id);
                                    analytics.track('agent-chat', {
                                        event: 'created',
                                        chatId: chat.id,
                                        agentId: agent.id,
                                    });
                                }

                                resolve({ chat, streamingManager });
                            } catch (error: any) {
                                console.error(error);

                                reject('Cannot create new chat');
                            }
<<<<<<< HEAD
                        } else if (state === 'failed') {
                            reject('Cannot create connection');
=======
                        } else if (state === ConnectionState.Fail) {
                            reject(new Error('Cannot create connection'));
>>>>>>> 13bc5c9e
                        }

                        options.callbacks.onConnectionStateChange?.(state);
                    },
                },
            });
        }
    );
}

export function getAgent(agentId: string, auth: Auth, baseURL?: string): Promise<Agent> {
    const url = baseURL || didApiUrl;
    const agentsApi = createAgentsApi(auth, url);

    return agentsApi.getById(agentId);
}

function getInitialMessages(agent: Agent): Message[] {
    let content: string = '';
    if (agent.greetings && agent.greetings.length > 0) {
        const randomIndex = Math.floor(Math.random() * agent.greetings.length);
        content = agent.greetings[randomIndex];
    } else {
        content = `Hi! I'm ${agent.preview_name}, welcome to agents. How can I help you?`;
    }

    return [
        {
            id: getRandom(),
            content,
            role: 'assistant',
            created_at: new Date().toISOString(),
        },
    ];
}

/**
 * Creates a new Agent Manager instance for interacting with an agent, chat, and related connections.
 *
 * @param {string} agent - The ID or instance of the agent to chat with.
 * @param {AgentManagerOptions} options - Configurations for the Agent Manager API.
 * * @returns {Promise<AgentManager>} - A promise that resolves to an instance of the AgentsAPI interface.
 *
 * @throws {Error} Throws an error if the agent is not initialized.
 *
 * @example
 * const agentManager = await createAgentManager('id-agent123', { auth: { type: 'key', clientKey: '123', externalId: '123' } });
 */
export async function createAgentManager(agent: string, options: AgentManagerOptions): Promise<AgentManager> {
    const items: AgentManagrItems = {
        messages: [],
    };

    const baseURL = options.baseURL || didApiUrl;
    const wsURL = options.wsURL || didSocketApiUrl;
    const mxKey = options.mixpanelKey || mixpanelKey;

    const agentsApi = createAgentsApi(options.auth, baseURL);
    const ratingsAPI = createRatingsApi(options.auth, baseURL);
    const knowledgeApi = createKnowledgeApi(options.auth, baseURL);

    const agentInstance = await agentsApi.getById(agent);
    const starterMessages = await getStarterMessages(agentInstance, knowledgeApi);

<<<<<<< HEAD
    items.messages = [...getInitialMessages(agentInstance)];
    options.callbacks.onNewMessage?.(items.messages);
=======
    const socketManager = await SocketManager(options.auth, wsURL, options.callbacks.onChatEvents);
    let { chat, streamingManager } = await initializeStreamAndChat(agentInstance, options, agentsApi, analytics);
    analytics.track('agent-sdk', { event: 'loaded', ...getAnaliticsInfo(agentInstance) });
>>>>>>> 13bc5c9e

    const analytics = initializeAnalytics({ mixPanelKey: mxKey, agent: agentInstance, ...options });
    analytics.track('agent-sdk', { event: 'loaded', ...getAnaliticsInfo(agentInstance) });

    return {
        agent: agentInstance,
        chatId: items.chat?.id,
        starterMessages,
<<<<<<< HEAD
        messages: items.messages,
        async connect() {
            const socketManager = await createSocketManager(options.auth, wsURL, (progress, data) => {
                if ('content' in data) {
                    const { content } = data;
                    const lastMessage = items.messages[items.messages.length - 1];

                    if (lastMessage?.role === 'assistant') {
                        lastMessage.content =
                            progress === ChatProgress.Partial ? lastMessage.content + content : content;
                    }

                    options.callbacks.onNewMessage?.(items.messages);
                }

                options.callbacks?.onChatEvents?.(progress, data);
=======
        async reconnect() {
            analytics.track('agent-chat', {
                event: 'reconnect',
                chatId: chat.id,
                agentId: typeof agent === 'string' ? agent : agent.id,
>>>>>>> 13bc5c9e
            });

            const { streamingManager, chat } = await initializeStreamAndChat(
                agentInstance,
                options,
                agentsApi,
                analytics
            );

<<<<<<< HEAD
            analytics.track('agent-chat', { event: 'connect', chatId: chat.id, agentId: agentInstance.id });
=======
            streamingManager = newStreamingManager;
        },
        disconnect() {
            analytics.track('agent-chat', {
                event: 'disconnect',
                chatId: chat.id,
                agentId: typeof agent === 'string' ? agent : agent.id,
            });
>>>>>>> 13bc5c9e

            items.streamingManager = streamingManager;
            items.socketManager = socketManager;
            items.chat = chat;
            items.messages = [...getInitialMessages(agentInstance)];

            options.callbacks.onNewMessage?.(items.messages);
        },
        async disconnect() {
            items.socketManager?.disconnect();
            await items.streamingManager?.disconnect();

            analytics.track('agent-chat', { event: 'disconnect', chatId: items.chat?.id, agentId: agentInstance.id });
        },
        async chat(userMessage: string, append_chat: boolean = false) {
            if (userMessage.length === 0) {
                throw new Error('Message cannot be empty');
            }

            if (!items.chat) {
                throw new Error('Chat is not initialized');
            }

            if (!items.streamingManager) {
                throw new Error('Streaming manager is not initialized');
            }

            analytics.track('agent-message-send', { event: 'success', messages: items.messages.length + 1 });
            items.messages.push({
                id: getRandom(),
                role: 'user',
                content: userMessage,
                created_at: new Date().toISOString(),
            });

            const response = await agentsApi.chat(agentInstance.id, items.chat.id, {
                sessionId: items.streamingManager.sessionId,
                streamId: items.streamingManager.streamId,
                messages: items.messages,
                append_chat,
            });

            items.messages.push({
                id: getRandom(),
                role: 'assistant',
                content: response.result ?? '',
                created_at: new Date().toISOString(),
                matches: response.matches,
            });

            options.callbacks.onNewMessage?.(items.messages);

            return response;
        },
        rate(messageId: string, score: 1 | -1, rateId?: string) {
            const message = items.messages.find(message => message.id === messageId);

            if (!items.chat) {
                throw new Error('Chat is not initialized');
            } else if (!message) {
                throw new Error('Message not found');
            }

            const matches: [string, string][] = message.matches?.map(match => [match.document_id, match.id]) ?? [];

            analytics.track('agent-rate', {
                event: rateId ? 'update' : 'create',
                thumb: score === 1 ? 'up' : 'down',
                knowledge_id: agentInstance.knowledge?.id ?? '',
                matches,
                score,
            });

            if (rateId) {
                return ratingsAPI.update(rateId, {
                    agent_id: agentInstance.id,
                    knowledge_id: agentInstance.knowledge?.id ?? '',
                    chat_id: items.chat.id,
                    messageId,
                    matches,
                    score,
                });
            }

            return ratingsAPI.create({
                agent_id: agentInstance.id,
                knowledge_id: agentInstance.knowledge?.id ?? '',
                chat_id: items.chat.id,
                messageId,
                matches,
                score,
            });
        },
        deleteRate(id: string) {
<<<<<<< HEAD
            analytics.track('agent-rate-delete', { type: 'text', chat_id: items.chat?.id, id });
=======
            analytics.track('agent-rate-delete', {
                type: 'text',
                chat_id: chat.id,
                id: id,
            });
>>>>>>> 13bc5c9e
            return ratingsAPI.delete(id);
        },
        speak(payload: SupportedStreamScipt) {
            if (!items.streamingManager) {
                throw new Error('Streaming manager is not initialized');
            }

            function getScript(): StreamScript {
                if (payload.type === 'text') {
                    analytics.track('agent-speak', {
                        type: 'text',
                        provider: payload.provider,
                        input: payload.input,
                        ssml: payload.ssml || false,
                    });

                    let voiceProvider = agentInstance.presenter.voice;

                    if (payload.provider) {
                        voiceProvider = payload.provider;
                    }

                    return {
                        type: 'text',
                        provider: voiceProvider,
                        input: payload.input,
                        ssml: payload.ssml || false,
                    };
                } else if (payload.type === 'audio') {
                    analytics.track('agent-speak', {
                        type: 'audio',
                        audio_url: payload.audio_url,
                    });

                    return {
                        type: 'audio',
                        audio_url: payload.audio_url,
                    };
                }

                throw new Error('Invalid payload');
            }

<<<<<<< HEAD
            return items.streamingManager.speak({ script: getScript() });
=======
            return streamingManager.speak({ script: getScript() });
        },

        async getStarterMessages() {
            if (!agentInstance.knowledge?.id) {
                return [];
            }

            return knowledgeApi
                .getKnowledge(agentInstance.knowledge.id)
                .then(knowledge => knowledge?.starter_message || []);
        },

        track(event: string, props?: Record<string, any>) {
            if (!options.enableAnalitics) {
                return Promise.reject(new Error('Analytics was disabled on create step'));
            }

            return analytics.track(event, props);
>>>>>>> 13bc5c9e
        },
    };
}<|MERGE_RESOLUTION|>--- conflicted
+++ resolved
@@ -4,11 +4,8 @@
     AgentManagerOptions,
     AgentsAPI,
     Chat,
-<<<<<<< HEAD
     ChatProgress,
-=======
     ConnectionState,
->>>>>>> 13bc5c9e
     CreateStreamOptions,
     Message,
     SupportedStreamScipt,
@@ -22,11 +19,7 @@
 import { SocketManager, createSocketManager } from './connectToSocket';
 import { StreamingManager, createStreamingManager } from './createStreamingManager';
 import { didApiUrl, didSocketApiUrl, mixpanelKey } from './environment';
-<<<<<<< HEAD
 import initializeAnalytics, { Analytics } from './services/mixpanel';
-=======
-import initializeAnalyticsProvider, { AnalyticsProvider } from './services/mixpanel';
->>>>>>> 13bc5c9e
 import { getAnaliticsInfo } from './utils/analytics';
 
 interface AgentManagrItems {
@@ -89,13 +82,8 @@
 
                                 reject('Cannot create new chat');
                             }
-<<<<<<< HEAD
-                        } else if (state === 'failed') {
-                            reject('Cannot create connection');
-=======
                         } else if (state === ConnectionState.Fail) {
                             reject(new Error('Cannot create connection'));
->>>>>>> 13bc5c9e
                         }
 
                         options.callbacks.onConnectionStateChange?.(state);
@@ -160,14 +148,8 @@
     const agentInstance = await agentsApi.getById(agent);
     const starterMessages = await getStarterMessages(agentInstance, knowledgeApi);
 
-<<<<<<< HEAD
     items.messages = [...getInitialMessages(agentInstance)];
     options.callbacks.onNewMessage?.(items.messages);
-=======
-    const socketManager = await SocketManager(options.auth, wsURL, options.callbacks.onChatEvents);
-    let { chat, streamingManager } = await initializeStreamAndChat(agentInstance, options, agentsApi, analytics);
-    analytics.track('agent-sdk', { event: 'loaded', ...getAnaliticsInfo(agentInstance) });
->>>>>>> 13bc5c9e
 
     const analytics = initializeAnalytics({ mixPanelKey: mxKey, agent: agentInstance, ...options });
     analytics.track('agent-sdk', { event: 'loaded', ...getAnaliticsInfo(agentInstance) });
@@ -176,7 +158,6 @@
         agent: agentInstance,
         chatId: items.chat?.id,
         starterMessages,
-<<<<<<< HEAD
         messages: items.messages,
         async connect() {
             const socketManager = await createSocketManager(options.auth, wsURL, (progress, data) => {
@@ -193,13 +174,6 @@
                 }
 
                 options.callbacks?.onChatEvents?.(progress, data);
-=======
-        async reconnect() {
-            analytics.track('agent-chat', {
-                event: 'reconnect',
-                chatId: chat.id,
-                agentId: typeof agent === 'string' ? agent : agent.id,
->>>>>>> 13bc5c9e
             });
 
             const { streamingManager, chat } = await initializeStreamAndChat(
@@ -209,18 +183,7 @@
                 analytics
             );
 
-<<<<<<< HEAD
             analytics.track('agent-chat', { event: 'connect', chatId: chat.id, agentId: agentInstance.id });
-=======
-            streamingManager = newStreamingManager;
-        },
-        disconnect() {
-            analytics.track('agent-chat', {
-                event: 'disconnect',
-                chatId: chat.id,
-                agentId: typeof agent === 'string' ? agent : agent.id,
-            });
->>>>>>> 13bc5c9e
 
             items.streamingManager = streamingManager;
             items.socketManager = socketManager;
@@ -315,15 +278,7 @@
             });
         },
         deleteRate(id: string) {
-<<<<<<< HEAD
             analytics.track('agent-rate-delete', { type: 'text', chat_id: items.chat?.id, id });
-=======
-            analytics.track('agent-rate-delete', {
-                type: 'text',
-                chat_id: chat.id,
-                id: id,
-            });
->>>>>>> 13bc5c9e
             return ratingsAPI.delete(id);
         },
         speak(payload: SupportedStreamScipt) {
@@ -367,29 +322,7 @@
                 throw new Error('Invalid payload');
             }
 
-<<<<<<< HEAD
             return items.streamingManager.speak({ script: getScript() });
-=======
-            return streamingManager.speak({ script: getScript() });
-        },
-
-        async getStarterMessages() {
-            if (!agentInstance.knowledge?.id) {
-                return [];
-            }
-
-            return knowledgeApi
-                .getKnowledge(agentInstance.knowledge.id)
-                .then(knowledge => knowledge?.starter_message || []);
-        },
-
-        track(event: string, props?: Record<string, any>) {
-            if (!options.enableAnalitics) {
-                return Promise.reject(new Error('Analytics was disabled on create step'));
-            }
-
-            return analytics.track(event, props);
->>>>>>> 13bc5c9e
         },
     };
 }