--- conflicted
+++ resolved
@@ -344,18 +344,7 @@
 
                 analytics.track('agent-message-send', { event: 'success', messages: items.messages.length + 1 });
 
-<<<<<<< HEAD
-                items.messages.push({
-                    id: getRandom(),
-                    role: 'assistant',
-                    content: response.result || '',
-                    created_at: new Date().toISOString(),
-                    matches: response.matches,
-                    context: response.context,
-                });
-
-=======
->>>>>>> 0b9df960
+                newMessage.context = response.context;
                 if (response.result) {
                     newMessage.content = response.result;
                     newMessage.matches = response.matches;
