--- conflicted
+++ resolved
@@ -59,9 +59,13 @@
     };
 }
 
-async function newChat(agentId: string, agentsApi: AgentsAPI, analytics: Analytics) {
+function getRequestHeaders(chatMode?: ChatMode): Record<string, string> {
+    return chatMode === ChatMode.Playground ? { [PLAYGROUND_HEADER]: 'true' } : {};
+}
+
+async function newChat(agentId: string, agentsApi: AgentsAPI, analytics: Analytics, chatMode?: ChatMode) {
     try {
-        const newChat = await agentsApi.newChat(agentId);
+        const newChat = await agentsApi.newChat(agentId, getRequestHeaders(chatMode));
 
         analytics.track('agent-chat', {
             event: 'created',
@@ -104,7 +108,7 @@
                     onConnectionStateChange: async state => {
                         if (state === ConnectionState.Connected) {
                             if (!chat && options.mode !== ChatMode.DirectPlayback) {
-                                chat = await newChat(agent.id, agentsApi, analytics).catch(e => {
+                                chat = await newChat(agent.id, agentsApi, analytics, options.mode).catch(e => {
                                     reject(e);
 
                                     return undefined;
@@ -273,14 +277,7 @@
         items.socketManager = socketManager;
         items.chat = chat;
 
-<<<<<<< HEAD
-        changeMode(chat?.chatMode ?? options.mode ?? ChatMode.Functional);
-=======
-        const chatMode = items.chat?.chat_mode || ChatMode.Functional;
-        changeMode(chatMode);
-
-        analytics.track('agent-chat', { event: 'connect', chatId: chat.id, agentId: agentInstance.id });
->>>>>>> 7f02ae8b
+        changeMode(chat?.chat_mode ?? options.mode ?? ChatMode.Functional);
     }
 
     async function disconnect() {
@@ -304,34 +301,6 @@
         }
     }
 
-<<<<<<< HEAD
-=======
-    async function reconnectStream() {
-        if (!items.chat) {
-            return connect();
-        }
-
-        const { streamingManager, chat } = await connectStreamAndChat();
-
-        items.streamingManager = streamingManager;
-        changeMode(items.chat.chat_mode || ChatMode.Functional);
-        analytics.track('agent-chat', { event: 'reconnect', chatId: chat.id, agentId: agentInstance.id });
-    }
-
-    async function connectStreamAndChat() {
-        let streamingManager, chat;
-        try {
-            const result = await initializeStreamAndChat(agentInstance, options, agentsApi, analytics, items.chat);
-            streamingManager = result.streamingManager;
-            chat = result.chat;
-        } catch (error) {
-            changeMode(ChatMode.Maintenance);
-            throw error;
-        }
-        return { streamingManager, chat };
-    }
-
->>>>>>> 7f02ae8b
     return {
         agent: agentInstance,
         starterMessages: agentInstance.knowledge?.starter_message || [],
@@ -345,15 +314,10 @@
             await disconnect();
             await connect(false);
 
-<<<<<<< HEAD
             analytics.track('agent-chat', { event: 'reconnect', chatId: items.chat!.id, agentId: agentInstance.id });
         },
         async disconnect() {
             await disconnect();
-=======
-            const chatMode = items.chat.chat_mode || ChatMode.Functional;
-            changeMode(chatMode);
->>>>>>> 7f02ae8b
 
             analytics.track('agent-chat', { event: 'disconnect', chatId: items.chat?.id, agentId: agentInstance.id });
         },
@@ -380,7 +344,7 @@
                 }
 
                 if (!items.chat) {
-                    items.chat = await newChat(agentInstance.id, agentsApi, analytics);
+                    items.chat = await newChat(agentInstance.id, agentsApi, analytics, items.chatMode);
 
                     options.callbacks.onNewChat?.(items.chat.id);
                 }
@@ -394,17 +358,6 @@
 
                 options.callbacks.onNewMessage?.(items.messages);
 
-<<<<<<< HEAD
-=======
-                if (!items.chat) {
-                    const newChatOptions: RequestInit = {};
-                    if (items.chatMode === ChatMode.Playground) {
-                        newChatOptions.headers = { [PLAYGROUND_HEADER]: 'true' };
-                    }
-                    items.chat = await agentsApi.newChat(agentInstance.id, newChatOptions);
-                }
-
->>>>>>> 7f02ae8b
                 const newMessage: Message = {
                     id,
                     role: 'assistant',
@@ -416,53 +369,21 @@
                 const messages = [...items.messages];
                 items.messages.push(newMessage);
 
-<<<<<<< HEAD
                 const sendChat = (chatId: string) =>
-                    agentsApi.chat(agentInstance.id, chatId, {
-                        sessionId: items.streamingManager?.sessionId,
-                        streamId: items.streamingManager?.streamId,
-                        chatMode: items.chatMode,
-                        messages,
-                    });
-
-                const response = await sendChat(items.chat.id).catch(async error => {
-                    if (!error?.message?.includes('missing or invalid session_id')) {
-=======
-                const chatOptions: RequestInit = {};
-                if (items.chatMode === ChatMode.Playground) {
-                    chatOptions.headers = { [PLAYGROUND_HEADER]: 'true' };
-                }
-                try {
-                    response = await agentsApi.chat(
+                    agentsApi.chat(
                         agentInstance.id,
-                        items.chat.id,
+                        chatId,
                         {
                             sessionId: items.streamingManager?.sessionId,
                             streamId: items.streamingManager?.streamId,
-                            messages: lastMessage,
                             chatMode: items.chatMode,
+                            messages,
                         },
-                        chatOptions
+                        getRequestHeaders(items.chatMode)
                     );
-                } catch (error: any) {
-                    if (error?.message?.includes('missing or invalid session_id')) {
-                        console.log('Invalid stream, try reconnect with new stream id');
-
-                        await reconnectStream();
-
-                        response = await agentsApi.chat(
-                            agentInstance.id,
-                            items.chat.id,
-                            {
-                                sessionId: items.streamingManager?.sessionId,
-                                streamId: items.streamingManager?.streamId,
-                                messages: lastMessage,
-                                chatMode: items.chatMode,
-                            },
-                            chatOptions
-                        );
-                    } else {
->>>>>>> 7f02ae8b
+
+                const response = await sendChat(items.chat.id).catch(async error => {
+                    if (!error?.message?.includes('missing or invalid session_id')) {
                         throw error;
                     }
 
