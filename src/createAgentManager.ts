import {
    Agent,
    AgentManager,
    AgentManagerOptions,
    AgentsAPI,
    Chat,
    CreateStreamOptions,
    Message,
    SupportedStreamScipt,
    VideoType,
} from '$/types/index';
import { Auth, StreamScript } from '.';
import { createAgentsApi } from './api/agents';
<<<<<<< HEAD
import initializeAnalyticsProvider, { AnalyticsProvider } from './api/mixPanel';
import { createRatingsApi } from './api/ratings';
import { SocketManager } from './connectToSocket';
import { didApiUrl, didSocketApiUrl, mixpanelKey } from './environment';
import { getAnaliticsInfo } from './utils/analytics';
=======
import { KnowledegeApi, createKnowledgeApi } from './api/knowledge';
import { createRatingsApi } from './api/ratings';
import { SocketManager } from './connectToSocket';
import { StreamingManager, createStreamingManager } from './createStreamingManager';
import { didApiUrl, didSocketApiUrl } from './environment';
>>>>>>> c43cef16

function getStarterMessages(agent: Agent, knowledgeApi: KnowledegeApi) {
    if (!agent.knowledge?.id) {
        return [];
    }

    return knowledgeApi.getKnowledge(agent.knowledge.id).then(knowledge => knowledge?.starter_message || []);
}

function getAgentStreamArgs(agent: Agent): CreateStreamOptions {
    if (agent.presenter.type === VideoType.Clip) {
        return {
            videoType: VideoType.Clip,
            driver_id: agent.presenter.driver_id,
            presenter_id: agent.presenter.presenter_id,
        };
    }
    return {
        videoType: VideoType.Talk,
        source_url: agent.presenter.source_url,
    };
}

function initializeStreamAndChat(
    agent: Agent,
    options: AgentManagerOptions,
    agentsApi: AgentsAPI,
    analytics: AnalyticsProvider,
    chat?: Chat
) {
    return new Promise<{ chat: Chat; streamingManager: StreamingManager<ReturnType<typeof getAgentStreamArgs>> }>(
        async (resolve, reject) => {
            const streamingManager = await createStreamingManager(getAgentStreamArgs(agent), {
                ...options,
                analytics,
                callbacks: {
                    ...options.callbacks,
                    onConnectionStateChange: async state => {
                        if (state === 'connected') {
                            try {
                                if (!chat) {
                                    chat = await agentsApi.newChat(agent.id);

                                    analytics.track('agent-chat', {
                                        event: 'created',
                                        chatId: chat.id,
                                        agentId: agent.id
                                    });
                                }

                                resolve({ chat, streamingManager });
                            } catch (error: any) {
                                console.error(error);

                                reject(new Error('Cannot create new chat'));
                            }
                        } else if (state === 'failed') {
                            reject(new Error('Cannot create connection'));
                        }

                        options.callbacks.onConnectionStateChange?.(state);
                    },
                },
            });
        }
    );
}

export function getAgent(agentId: string, auth: Auth, baseURL?: string): Promise<Agent> {
    const url = baseURL || didApiUrl;
    const agentsApi = createAgentsApi(auth, url);

    return agentsApi.getById(agentId);
}

/**
 * Creates a new Agent Manager instance for interacting with an agent, chat, and related connections.
 *
 * @param {string} agent - The ID or instance of the agent to chat with.
 * @param {AgentManagerOptions} options - Configurations for the Agent Manager API.
 * * @returns {Promise<AgentManager>} - A promise that resolves to an instance of the AgentsAPI interface.
 *
 * @throws {Error} Throws an error if the agent is not initialized.
 *
 * @example
 * const agentManager = await createAgentManager('id-agent123', { auth: { type: 'key', clientKey: '123', externalId: '123' } });
 */
export async function createAgentManager(agent: string | Agent, options: AgentManagerOptions): Promise<AgentManager> {
    const baseURL = options.baseURL || didApiUrl;
    const wsURL = options.wsURL || didSocketApiUrl;
    const abortController: AbortController = new AbortController();
    const mxKey = options.mixpanelKey || mixpanelKey;

    const agentsApi = createAgentsApi(options.auth, baseURL);
    const ratingsAPI = createRatingsApi(options.auth, baseURL);
    const knowledgeApi = createKnowledgeApi(options.auth, baseURL);

    const agentInstance = typeof agent === 'string' ? await agentsApi.getById(agent) : agent;
    options.callbacks?.onAgentReady?.(agentInstance);

    const analytics = initializeAnalyticsProvider({
        mixPanelKey: mxKey,
        agent: agentInstance,
        ...options,
    });

    const socketManager = await SocketManager(options.auth, wsURL, options.callbacks.onChatEvents);
<<<<<<< HEAD
    let { chat, streamingManager } = await initializeStreamAndChat(agentInstance, options, agentsApi, analytics);

    analytics.track('agent-sdk', {event: 'loaded', ...getAnaliticsInfo(agentInstance)});
=======
    let { chat, streamingManager } = await initializeStreamAndChat(agentInstance, options, agentsApi);
    const starterMessages = await getStarterMessages(agentInstance, knowledgeApi);
>>>>>>> c43cef16

    return {
        agent: agentInstance,
        chatId: chat.id,
<<<<<<< HEAD
        async reconnectToChat() {
            analytics.track('agent-chat', 
            {
                event: 'resume', 
                chatId: chat.id,
                agentId: typeof agent === 'string' ? agent : agent.id,
            });

=======
        starterMessages,
        async reconnect() {
>>>>>>> c43cef16
            const { streamingManager: newStreamingManager } = await initializeStreamAndChat(
                agentInstance,
                options,
                agentsApi,
                analytics,
                chat
            );

            streamingManager = newStreamingManager;
        },
<<<<<<< HEAD
        terminate() {
            analytics.track('agent-chat', 
            { 
                event: 'terminated', 
                chatId: chat.id,
                agentId: typeof agent === 'string' ? agent : agent.id,
            });

=======
        disconnect() {
>>>>>>> c43cef16
            abortController.abort();
            socketManager.disconnect();

            return streamingManager.disconnect();
        },
<<<<<<< HEAD
        chat(messages: Message[]) {
            const messageSentTimestamp = Date.now();

            analytics.track('agent-message-send', {
                event: 'success',
                messages: messages.length + 1,
            });

            return agentsApi
                .chat(
                    agentInstance.id,
                    chat.id,
                    { sessionId: streamingManager.sessionId, streamId: streamingManager.streamId, messages },
                    { signal: abortController.signal }
                )
                .then(response => {
                    analytics.track('agent-message-received', {
                        latency: Date.now() - messageSentTimestamp,
                        messages: messages.length + 1,
                    });
                    
                    return response;
                })
                .catch(error => {
                    analytics.track('agent-message-send', {
                        event: 'error',
                        reason: error.message ?? "", // Assuming error has a message property
                    });

                    throw error;
                });
        },
        rate(payload: RatingPayload, id?: string) {
            analytics.track('agent-rate', {
                event: id ? 'update' : 'create',
                score: payload.score,
                thumb: payload.score === 1 ? 'up' : 'down',
                knowledgeId: payload.knowledge_id,
                matches: payload.matches,
            });
=======
        chat(messages: Message[], append_chat: boolean = false) {
            if (messages.length === 0) {
                throw new Error('Messages cannot be empty');
            }

            messages[messages.length - 1].created_at = new Date().toISOString();
            if (!messages[messages.length - 1].role) {
                messages[messages.length - 1].role = 'user';
            }

            return agentsApi.chat(
                agentInstance.id,
                chat.id,
                { sessionId: streamingManager.sessionId, streamId: streamingManager.streamId, messages, append_chat },
                { signal: abortController.signal }
            );
        },
        rate(score: 1 | -1, message: Message, id?: string) {
            const matches: [string, string][] = message.matches?.map(match => [match.document_id, match.id]) ?? [];

>>>>>>> c43cef16
            if (id) {
                return ratingsAPI.update(id, {
                    agent_id: agentInstance.id,
                    knowledge_id: agentInstance.knowledge?.id ?? '',
                    chat_id: chat.id,
                    score,
                    matches,
                });
            }

            return ratingsAPI.create({
                agent_id: agentInstance.id,
                knowledge_id: agentInstance.knowledge?.id ?? '',
                chat_id: chat.id,
                score,
                matches,
            });
        },
        deleteRate(id: string) {
            return ratingsAPI.delete(id);
        },
        speak(payload: SupportedStreamScipt) {
            function getScript(): StreamScript {
                if (payload.type === 'text') {
<<<<<<< HEAD
                    analytics.track('agent-speak', {
                        type: 'text',
                        provider: payload.provider,
                        input: payload.input,
                        ssml: payload.ssml || false,
                    });
=======
                    let voiceProvider = agentInstance.presenter.voice;

                    if (payload.provider) {
                        voiceProvider = payload.provider;
                    }

>>>>>>> c43cef16
                    return {
                        type: 'text',
                        provider: voiceProvider,
                        input: payload.input,
                        ssml: payload.ssml || false,
                    };
                } else if (payload.type === 'audio') {
                    analytics.track('agent-speak', {
                        type: 'audio',
                        audio_url: payload.audio_url,
                    });

                    return {
                        type: 'audio',
                        audio_url: payload.audio_url,
                    };
                }

                throw new Error('Invalid payload');
            }

            return streamingManager.speak({ script: getScript() });
        },
<<<<<<< HEAD

        async getStarterMessages() {
            if (!agentInstance.knowledge?.id) {
                return [];
            }

            return knowledgeApi
                .getKnowledge(agentInstance.knowledge.id)
                .then(knowledge => knowledge?.starter_message || []);
        },

        track(event: string, props?: Record<string, any>) {
            if (!options.enableAnalitics) {
                return Promise.reject(new Error('Analytics was disabled on create step'));
            }
            
            return analytics.track(event, props);
        },
=======
>>>>>>> c43cef16
    };
}<|MERGE_RESOLUTION|>--- conflicted
+++ resolved
@@ -11,19 +11,13 @@
 } from '$/types/index';
 import { Auth, StreamScript } from '.';
 import { createAgentsApi } from './api/agents';
-<<<<<<< HEAD
 import initializeAnalyticsProvider, { AnalyticsProvider } from './api/mixPanel';
-import { createRatingsApi } from './api/ratings';
-import { SocketManager } from './connectToSocket';
-import { didApiUrl, didSocketApiUrl, mixpanelKey } from './environment';
-import { getAnaliticsInfo } from './utils/analytics';
-=======
 import { KnowledegeApi, createKnowledgeApi } from './api/knowledge';
 import { createRatingsApi } from './api/ratings';
 import { SocketManager } from './connectToSocket';
 import { StreamingManager, createStreamingManager } from './createStreamingManager';
-import { didApiUrl, didSocketApiUrl } from './environment';
->>>>>>> c43cef16
+import { didApiUrl, didSocketApiUrl, mixpanelKey } from './environment';
+import { getAnaliticsInfo } from './utils/analytics';
 
 function getStarterMessages(agent: Agent, knowledgeApi: KnowledegeApi) {
     if (!agent.knowledge?.id) {
@@ -131,31 +125,22 @@
     });
 
     const socketManager = await SocketManager(options.auth, wsURL, options.callbacks.onChatEvents);
-<<<<<<< HEAD
-    let { chat, streamingManager } = await initializeStreamAndChat(agentInstance, options, agentsApi, analytics);
-
+    let { chat, streamingManager } = await initializeStreamAndChat(agentInstance, options, agentsApi);
     analytics.track('agent-sdk', {event: 'loaded', ...getAnaliticsInfo(agentInstance)});
-=======
-    let { chat, streamingManager } = await initializeStreamAndChat(agentInstance, options, agentsApi);
+
     const starterMessages = await getStarterMessages(agentInstance, knowledgeApi);
->>>>>>> c43cef16
 
     return {
         agent: agentInstance,
         chatId: chat.id,
-<<<<<<< HEAD
-        async reconnectToChat() {
+        starterMessages,
+        async reconnect() {
             analytics.track('agent-chat', 
             {
                 event: 'resume', 
                 chatId: chat.id,
                 agentId: typeof agent === 'string' ? agent : agent.id,
             });
-
-=======
-        starterMessages,
-        async reconnect() {
->>>>>>> c43cef16
             const { streamingManager: newStreamingManager } = await initializeStreamAndChat(
                 agentInstance,
                 options,
@@ -166,24 +151,12 @@
 
             streamingManager = newStreamingManager;
         },
-<<<<<<< HEAD
-        terminate() {
-            analytics.track('agent-chat', 
-            { 
-                event: 'terminated', 
-                chatId: chat.id,
-                agentId: typeof agent === 'string' ? agent : agent.id,
-            });
-
-=======
         disconnect() {
->>>>>>> c43cef16
             abortController.abort();
             socketManager.disconnect();
 
             return streamingManager.disconnect();
         },
-<<<<<<< HEAD
         chat(messages: Message[]) {
             const messageSentTimestamp = Date.now();
 
@@ -224,7 +197,7 @@
                 knowledgeId: payload.knowledge_id,
                 matches: payload.matches,
             });
-=======
+
         chat(messages: Message[], append_chat: boolean = false) {
             if (messages.length === 0) {
                 throw new Error('Messages cannot be empty');
@@ -245,7 +218,6 @@
         rate(score: 1 | -1, message: Message, id?: string) {
             const matches: [string, string][] = message.matches?.map(match => [match.document_id, match.id]) ?? [];
 
->>>>>>> c43cef16
             if (id) {
                 return ratingsAPI.update(id, {
                     agent_id: agentInstance.id,
@@ -270,21 +242,19 @@
         speak(payload: SupportedStreamScipt) {
             function getScript(): StreamScript {
                 if (payload.type === 'text') {
-<<<<<<< HEAD
                     analytics.track('agent-speak', {
                         type: 'text',
                         provider: payload.provider,
                         input: payload.input,
                         ssml: payload.ssml || false,
                     });
-=======
+
                     let voiceProvider = agentInstance.presenter.voice;
 
                     if (payload.provider) {
                         voiceProvider = payload.provider;
                     }
 
->>>>>>> c43cef16
                     return {
                         type: 'text',
                         provider: voiceProvider,
@@ -308,7 +278,6 @@
 
             return streamingManager.speak({ script: getScript() });
         },
-<<<<<<< HEAD
 
         async getStarterMessages() {
             if (!agentInstance.knowledge?.id) {
@@ -327,7 +296,5 @@
             
             return analytics.track(event, props);
         },
-=======
->>>>>>> c43cef16
     };
 }