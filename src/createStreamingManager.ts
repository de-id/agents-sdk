import { createApi as createClipApi } from '$/api/clipStream';
import { createApi as createTalkApi } from '$/api/talkStream';
import {
    ConnectionState,
    CreateStreamOptions,
    PayloadType,
    SlimRTCStatsReport,
    StreamEvents,
    StreamingManagerOptions,
    StreamingState,
    VideoType,
} from '$/types/index';
import { didApiUrl } from './environment';
import { createVideoStatsReport } from './utils/webrtc';

let _debug = false;
const log = (message: string, extra?: any) => _debug && console.log(message, extra);
const actualRTCPC = (
    window.RTCPeerConnection ||
    (window as any).webkitRTCPeerConnection ||
    (window as any).mozRTCPeerConnection
).bind(window);

function mapConnectionState(state: RTCIceConnectionState): ConnectionState {
    switch (state) {
        case 'connected':
            return ConnectionState.Connected;
        case 'checking':
            return ConnectionState.Connecting;
        case 'failed':
            return ConnectionState.Fail;
        case 'new':
        case 'closed':
        case 'disconnected':
        default:
            return ConnectionState.New;
    }
}

function pollStats(peerConnection, onVideoStateChange) {
    let videoStats = [] as SlimRTCStatsReport[];
    let videoStatsStartIndex = 0;
    let videoStatsLastIndex = 0;
    let isPlaying: boolean;

    return setInterval(() => {
        const stats = peerConnection.getStats();
        stats.then(result => {
            result.forEach(report => {
                if (report.type === 'inbound-rtp' && report.kind === 'video') {
                    videoStatsLastIndex = videoStats.length - 1;
                    if (report && videoStats[videoStatsLastIndex]) {
                        const currBytesReceived = report.bytesReceived;
                        const lastBytesReceived = videoStats[videoStatsLastIndex].bytesReceived;
                        let prevPlaying = isPlaying;
                        isPlaying = currBytesReceived - lastBytesReceived > 0;
                        let videoStatsReport;
                        if (prevPlaying !== isPlaying) {
                            if (isPlaying) {
                                videoStatsStartIndex = videoStats.length;
                            } else {
                                const stats = videoStats.slice(videoStatsStartIndex);
                                const previousStats =
                                    videoStatsStartIndex === 0 ? undefined : videoStats[videoStatsStartIndex - 1];
                                videoStatsReport = createVideoStatsReport(stats, previousStats);
                                videoStatsReport = videoStatsReport
                                    .sort((a, b) => b.packetsLost - a.packetsLost)
                                    .slice(0, 5);
                            }
                            onVideoStateChange?.(
                                isPlaying ? StreamingState.Start : StreamingState.Stop,
                                videoStatsReport
                            );
                        }
                    }
                    videoStats.push(report);
                }
            });
        });
    }, 500);
}

export async function createStreamingManager<T extends CreateStreamOptions>(
    agent: T,
    { debug = false, callbacks, auth, analytics, baseURL = didApiUrl }: StreamingManagerOptions
) {
    _debug = debug;
    let srcObject: MediaStream | null = null;
    let timeoutId: NodeJS.Timeout;

    const { startConnection, sendStreamRequest, close, createStream, addIceCandidate } =
        agent.videoType === VideoType.Clip ? createClipApi(auth, baseURL) : createTalkApi(auth, baseURL);

    const { id: streamIdFromServer, offer, ice_servers, session_id } = await createStream(agent);
    const peerConnection = new actualRTCPC({ iceServers: ice_servers });
    const pcDataChannel = peerConnection.createDataChannel('JanusDataChannel');

    if (!session_id) {
        throw new Error('Could not create session_id');
    }

    const videoStatsInterval = pollStats(peerConnection, callbacks.onVideoStateChange);

    peerConnection.onicecandidate = (event: RTCPeerConnectionIceEvent) => {
        log('peerConnection.onicecandidate', event);
        if (event.candidate && event.candidate.sdpMid && event.candidate.sdpMLineIndex !== null) {
            addIceCandidate(
                streamIdFromServer,
                {
                    candidate: event.candidate.candidate,
                    sdpMid: event.candidate.sdpMid,
                    sdpMLineIndex: event.candidate.sdpMLineIndex,
                },
                session_id
            );
        } else {
            addIceCandidate(
                streamIdFromServer,
                {
                    candidate: null,
                },
                session_id
            );
        }
    };

    peerConnection.oniceconnectionstatechange = () => {
        log('peerConnection.oniceconnectionstatechange => ' + peerConnection.iceConnectionState);
        const newState = mapConnectionState(peerConnection.iceConnectionState);

        if (newState === ConnectionState.Connected) {
            timeoutId = setTimeout(() => {
                callbacks.onConnectionStateChange?.(ConnectionState.Connected);
            }, 5000);
        } else {
            clearTimeout(timeoutId);
            callbacks.onConnectionStateChange?.(newState);
        }
    };

    peerConnection.ontrack = (event: RTCTrackEvent) => {
        log('peerConnection.ontrack', event);
        callbacks.onSrcObjectReady?.(event.streams[0]);
    };

    pcDataChannel.onmessage = (message: MessageEvent) => {
        if (pcDataChannel.readyState === 'open') {
            const [event, data] = message.data.split(':');

            if (event === StreamEvents.StreamStarted) {
                console.log('StreamStarted', event, data);
<<<<<<< HEAD
                analytics?.track('agent-video', { event: 'start', ...event });
            } else if (event === StreamEvents.StreamDone) {
                analytics?.track('agent-video', { event: 'stop', rtcStats: data ?? [], ...event });
                console.log('StreamDone', event, data);
=======
                analytics?.track('agent-video', {
                    event: 'start',
                    ...event,
                });
            } else if (event === StreamEvents.StreamDone) {
                analytics?.track('agent-video', {
                    event: 'stop',
                    rtcStats: data ?? [],
                    ...event,
                });
                console.log('StreamDone');
>>>>>>> 13bc5c9e
            } else if (event === StreamEvents.StreamFailed) {
                callbacks.onVideoStateChange?.(StreamingState.Stop, { event, data });

                clearInterval(videoStatsInterval);
                console.log('StreamFailed');
<<<<<<< HEAD
            } else if (event === StreamEvents.StreamCreated) {
                console.log('StreamStarted', event, data);
                analytics?.track('agent-video', { event: 'created', ...event });
            } else if (event === StreamEvents.StreamVideoCreated) {
                console.log('StreamVideoCreated', event, data);
                analytics?.track('agent-video', { event: 'video-created', ...event });
            } else if (event === StreamEvents.StreamVideoDone) {
                console.log('StreamVideoDone', event, data);
                analytics?.track('agent-video', { event: 'video-done', rtcStats: data ?? [], ...event });
            } else if (event === StreamEvents.StreamVideoError) {
                console.log('StreamVideoError', event, data);
                analytics?.track('agent-video', { event: 'video-error', ...event });
            } else {
                if (event === StreamEvents.ChatAnswer) {
                    analytics?.track('agent-message-recieved ', event);
=======
            } else if (event === StreamEvents.StreamReady) {
                console.log('StreamReady');
                clearTimeout(timeoutId);
                callbacks.onConnectionStateChange?.(ConnectionState.Connected);
            } else if (event === StreamEvents.StreamCreated) {
                console.log('StreamStarted', event, data);
                analytics?.track('agent-video', {
                    event: 'created',
                    ...event,
                });
            } else if (event === StreamEvents.StreamVideoCreated) {
                console.log('StreamVideoCreated', event, data);
                analytics?.track('agent-video', {
                    event: 'video-created',
                    ...event,
                });
            } else if (event === StreamEvents.StreamVideoDone) {
                console.log('StreamVideoDone', event, data);
                analytics?.track('agent-video', {
                    event: 'video-done',
                    rtcStats: data ?? [],
                    ...event,
                });
            } else if (event === StreamEvents.StreamVideoError) {
                console.log('StreamVideoError', event, data);
                analytics?.track('agent-video', {
                    event: 'video-error',
                    ...event,
                });
            } else {
                if (event === StreamEvents.ChatAnswer) {
                    analytics?.track('agent-message-recieved ', {
                        ...event,
                    });
>>>>>>> 13bc5c9e
                }
                callbacks.onMessage?.(event, decodeURIComponent(data));
            }
        }
    };

    await peerConnection.setRemoteDescription(offer);
    log('set remote description OK');

    const sessionClientAnswer = await peerConnection.createAnswer();
    log('create answer OK');

    await peerConnection.setLocalDescription(sessionClientAnswer);
    log('set local description OK');

    await startConnection(streamIdFromServer, sessionClientAnswer, session_id);
    log('start connection OK');

    return {
        /**
         * Method to send request to server to get clip or talk depend on you payload
         * @param payload
         */
        speak(payload: PayloadType<T>) {
            return sendStreamRequest(streamIdFromServer, session_id, payload);
        },
        /**
         * Method to close RTC connection
         */
        async disconnect() {
            if (streamIdFromServer) {
                if (srcObject) {
                    srcObject.getTracks().forEach(track => track.stop());
                    srcObject = null;
                }

                if (peerConnection) {
                    peerConnection.close();
                    peerConnection.oniceconnectionstatechange = null;
                    peerConnection.onnegotiationneeded = null;
                    peerConnection.onicecandidate = null;
                    peerConnection.ontrack = null;
                }

                await close(streamIdFromServer, session_id).catch(_ => {});
                callbacks.onConnectionStateChange?.(ConnectionState.New);
                callbacks.onVideoStateChange?.(StreamingState.Stop);
                clearInterval(videoStatsInterval);
            }
        },
        /**
         * Session identifier information, should be returned in the body of all streaming requests
         */
        sessionId: session_id,
        /**
         * Id of current RTC stream
         */
        streamId: streamIdFromServer,
    };
}

export type StreamingManager<T extends CreateStreamOptions> = Awaited<ReturnType<typeof createStreamingManager<T>>>;<|MERGE_RESOLUTION|>--- conflicted
+++ resolved
@@ -114,13 +114,7 @@
                 session_id
             );
         } else {
-            addIceCandidate(
-                streamIdFromServer,
-                {
-                    candidate: null,
-                },
-                session_id
-            );
+            addIceCandidate(streamIdFromServer, { candidate: null }, session_id);
         }
     };
 
@@ -148,83 +142,28 @@
             const [event, data] = message.data.split(':');
 
             if (event === StreamEvents.StreamStarted) {
-                console.log('StreamStarted', event, data);
-<<<<<<< HEAD
                 analytics?.track('agent-video', { event: 'start', ...event });
             } else if (event === StreamEvents.StreamDone) {
                 analytics?.track('agent-video', { event: 'stop', rtcStats: data ?? [], ...event });
-                console.log('StreamDone', event, data);
-=======
-                analytics?.track('agent-video', {
-                    event: 'start',
-                    ...event,
-                });
-            } else if (event === StreamEvents.StreamDone) {
-                analytics?.track('agent-video', {
-                    event: 'stop',
-                    rtcStats: data ?? [],
-                    ...event,
-                });
-                console.log('StreamDone');
->>>>>>> 13bc5c9e
             } else if (event === StreamEvents.StreamFailed) {
                 callbacks.onVideoStateChange?.(StreamingState.Stop, { event, data });
-
                 clearInterval(videoStatsInterval);
-                console.log('StreamFailed');
-<<<<<<< HEAD
+            } else if (event === StreamEvents.StreamReady) {
+                clearTimeout(timeoutId);
+                callbacks.onConnectionStateChange?.(ConnectionState.Connected);
             } else if (event === StreamEvents.StreamCreated) {
-                console.log('StreamStarted', event, data);
                 analytics?.track('agent-video', { event: 'created', ...event });
             } else if (event === StreamEvents.StreamVideoCreated) {
-                console.log('StreamVideoCreated', event, data);
                 analytics?.track('agent-video', { event: 'video-created', ...event });
             } else if (event === StreamEvents.StreamVideoDone) {
-                console.log('StreamVideoDone', event, data);
                 analytics?.track('agent-video', { event: 'video-done', rtcStats: data ?? [], ...event });
             } else if (event === StreamEvents.StreamVideoError) {
-                console.log('StreamVideoError', event, data);
                 analytics?.track('agent-video', { event: 'video-error', ...event });
             } else {
                 if (event === StreamEvents.ChatAnswer) {
                     analytics?.track('agent-message-recieved ', event);
-=======
-            } else if (event === StreamEvents.StreamReady) {
-                console.log('StreamReady');
-                clearTimeout(timeoutId);
-                callbacks.onConnectionStateChange?.(ConnectionState.Connected);
-            } else if (event === StreamEvents.StreamCreated) {
-                console.log('StreamStarted', event, data);
-                analytics?.track('agent-video', {
-                    event: 'created',
-                    ...event,
-                });
-            } else if (event === StreamEvents.StreamVideoCreated) {
-                console.log('StreamVideoCreated', event, data);
-                analytics?.track('agent-video', {
-                    event: 'video-created',
-                    ...event,
-                });
-            } else if (event === StreamEvents.StreamVideoDone) {
-                console.log('StreamVideoDone', event, data);
-                analytics?.track('agent-video', {
-                    event: 'video-done',
-                    rtcStats: data ?? [],
-                    ...event,
-                });
-            } else if (event === StreamEvents.StreamVideoError) {
-                console.log('StreamVideoError', event, data);
-                analytics?.track('agent-video', {
-                    event: 'video-error',
-                    ...event,
-                });
-            } else {
-                if (event === StreamEvents.ChatAnswer) {
-                    analytics?.track('agent-message-recieved ', {
-                        ...event,
-                    });
->>>>>>> 13bc5c9e
-                }
+                }
+
                 callbacks.onMessage?.(event, decodeURIComponent(data));
             }
         }
