--- conflicted
+++ resolved
@@ -165,14 +165,10 @@
 
                 clearInterval(videoStatsInterval);
                 console.log('StreamFailed');
-<<<<<<< HEAD
             } else if (event === StreamEvents.StreamReady) {
                 console.log('StreamReady');
                 clearTimeout(timeoutId);
-
                 callbacks.onConnectionStateChange?.(ConnectionState.Connected);
-=======
-
             } else if (event === StreamEvents.StreamCreated) {
                 console.log('StreamStarted', event, data);
                 analytics?.track('agent-video', {
@@ -198,7 +194,6 @@
                     event: "video-error",
                     ...event
                 })                
->>>>>>> aa8a8caa
             } else {
                 if(event === StreamEvents.ChatAnswer) {
                     analytics?.track('agent-message-recieved ', {
