import { SupportedStreamScipt } from '$/types/StreamScript';
import { Auth } from '../../auth';
import { ConnectionState, SendStreamPayloadResponse, StreamingState } from '../../stream';
import { Agent } from './agent';
import { ChatResponse, Message, RatingEntity } from './chat';

/**
 * Types of events provided in Chat Progress Callback
 */
export enum ChatProgress {
    /**
     * Chat was successfully embedded
     */
    Embed = 'embed',
    /**
     * Server processing chat message
     */
    Query = 'query',
    /**
     * Server returns a part of the message
     */
    Partial = 'partial',
    /**
     * Server processed message and returned response
     */
    Answer = 'answer',
    /**
     * Chat was closed
     */
    Complete = 'done',
}

<<<<<<< HEAD
export type ChatProgressCallback = (progress: ChatProgress, data: any) => void;
export type ConnectionStateChangeCallback = (state: RTCIceConnectionState) => void;
=======
export type ChatProgressCallback = (progress: ChatProgress, data: string) => void;
export type ConnectionStateChangeCallback = (state: ConnectionState) => void;
>>>>>>> 13bc5c9e
export type VideoStateChangeCallback = (state: StreamingState, data: any) => void;

interface ManagerCallbacks {
    /**
     * Optional callback will be triggered each time the RTC connection changes state
     * @param state
     */
    onConnectionStateChange?(state: ConnectionState): void;
    /**
     * Optional callback function that will be triggered each time video events happen
     * @param state
     */
    onVideoStateChange?(state: StreamingState, data?: any): void;
    /**
     * Callback function that will be triggered each time the video stream starts or stops to update html element on webpage
     * Required callback for SDK
     * @param srcObject
     * @example
     * const videoRef = useRef<HTMLVideoElement>(null);
     * onSrcObjectReady(value) { videoRef.current.srcObject = value }
     */
    onSrcObjectReady(srcObject: MediaStream): void;
    /**
     * Optional callback function that will be triggered each time any changes happen in the chat
     * @param progress
     */
    onChatEvents?(progress: ChatProgress, data: any): void;
    /**
     * Optional callback function that will be triggered each time new message is received
     * @param messages - array of messages
     */
    onNewMessage?(messages: Message[]): void;
}

export interface AgentManagerOptions {
    auth: Auth;
    callbacks: ManagerCallbacks;
    baseURL?: string;
    wsURL?: string;
    debug?: boolean;
    enableAnalitics?: boolean;
    mixpanelKey?: string;
    /**
     * Unique ID of agent user used in analytics. Pass it to override the default way to get distinctId
     */
    distinctId?: string;
}

export interface AgentManager {
    /**
     * Agent instance you are working with.
     * To know more about agents go to https://docs.d-id.com/reference/agents
     */
    agent: Agent;
    /**
     * Array of starter messages that will be sent to the agent when the chat starts
     */
    starterMessages: string[];

    /**
     * Array of messages that were sent and received by the agent
     */
    messages: Message[];
    /**
     * Method to connect to stream and chat
     */
    connect: () => Promise<void>;
    /**
     * Method to close all connections with agent, stream and web socket
     */
    disconnect: () => Promise<void>;
    /**
     * ID of chat you are working on now
     */
    chatId?: string;
    /**
     * Method to send a chat message to existing chat with the agent
     * @param messages
     * @param append_chat: when true, append to existing agent chat, rather than creating a new one.
     */
    chat: (userMessage: string, append_chat?: boolean) => Promise<ChatResponse>;
    /**
     * Method to rate the answer in chat
     * @param score: 1 | -1 - score of the answer. 1 for positive, -1 for negative
     * @param matches - array of matches that were used to find the answer
     * @param id - id of Rating entity. Leave it empty to create a new, one or pass it to work with the existing one
     */
    rate: (messageId: string, score: 1 | -1, rateId?: string) => Promise<RatingEntity>;
    /**
     * Method to delete rating from answer in chat
     * @param id - id of Rating entity.
     */
    deleteRate: (id: string) => Promise<RatingEntity>;
    /**
     * Method to make your agent read the text you provide or reproduce sound
     * @param payload
     */
    speak: (payload: SupportedStreamScipt) => Promise<SendStreamPayloadResponse>;
<<<<<<< HEAD
=======
    /**
     * Optional callback function that will be triggered each time any changes happen in the chat
     * @param callback
     */
    getStarterMessages: () => Promise<string[]>;
    /**
     * TODO describe event and props from MixPanel Docs
     * TODO add response
     * @param event
     * @param props
     * @returns
     */
    track: (event: string, props?: Record<string, any>) => Promise<any>;
>>>>>>> 13bc5c9e
}<|MERGE_RESOLUTION|>--- conflicted
+++ resolved
@@ -30,13 +30,8 @@
     Complete = 'done',
 }
 
-<<<<<<< HEAD
 export type ChatProgressCallback = (progress: ChatProgress, data: any) => void;
-export type ConnectionStateChangeCallback = (state: RTCIceConnectionState) => void;
-=======
-export type ChatProgressCallback = (progress: ChatProgress, data: string) => void;
 export type ConnectionStateChangeCallback = (state: ConnectionState) => void;
->>>>>>> 13bc5c9e
 export type VideoStateChangeCallback = (state: StreamingState, data: any) => void;
 
 interface ManagerCallbacks {
@@ -135,20 +130,4 @@
      * @param payload
      */
     speak: (payload: SupportedStreamScipt) => Promise<SendStreamPayloadResponse>;
-<<<<<<< HEAD
-=======
-    /**
-     * Optional callback function that will be triggered each time any changes happen in the chat
-     * @param callback
-     */
-    getStarterMessages: () => Promise<string[]>;
-    /**
-     * TODO describe event and props from MixPanel Docs
-     * TODO add response
-     * @param event
-     * @param props
-     * @returns
-     */
-    track: (event: string, props?: Record<string, any>) => Promise<any>;
->>>>>>> 13bc5c9e
 }