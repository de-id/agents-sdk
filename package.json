{
    "name": "@d-id/client-sdk",
    "private": false,
<<<<<<< HEAD
    "version": "1.0.19-beta.43",
=======
    "version": "1.0.19-beta.42",
>>>>>>> ab4b9d96
    "type": "module",
    "description": "d-id client sdk",
    "repository": {
        "type": "git",
        "url": "https://github.com/de-id/agents-sdk"
    },
    "keywords": [
        "d-id",
        "sdk",
        "client-sdk"
    ],
    "license": "MIT",
    "author": "d-id",
    "files": [
        "dist/*"
    ],
    "main": "./dist/index.umd.cjs",
    "module": "./dist/index.js",
    "types": "./dist/src/types/index.d.ts",
    "scripts": {
        "dev": "vite",
        "build": "node ./infra/build.js -m production",
        "build:dev": "node ./infra/build.js -m development",
        "deploy:prod": "node ./infra/deploy.js --version beta",
        "preview": "vite preview",
        "test-build": "node .infra/build.js -m development",
        "build:docs": "typedoc"
    },
    "devDependencies": {
        "@preact/preset-vite": "^2.8.1",
        "@trivago/prettier-plugin-sort-imports": "^4.3.0",
        "commander": "^11.1.0",
        "glob": "^10.3.10",
        "preact": "^10.19.6",
        "prettier": "^3.2.5",
        "prettier-plugin-organize-imports": "^3.2.4",
        "typedoc": "^0.25.7",
        "typescript": "^5.3.3",
        "vite": "^5.1.4",
        "vite-plugin-dts": "^3.7.3"
    }
}<|MERGE_RESOLUTION|>--- conflicted
+++ resolved
@@ -1,11 +1,7 @@
 {
     "name": "@d-id/client-sdk",
     "private": false,
-<<<<<<< HEAD
     "version": "1.0.19-beta.43",
-=======
-    "version": "1.0.19-beta.42",
->>>>>>> ab4b9d96
     "type": "module",
     "description": "d-id client sdk",
     "repository": {
