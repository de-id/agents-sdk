--- conflicted
+++ resolved
@@ -1,11 +1,7 @@
 {
     "name": "@d-id/client-sdk",
     "private": false,
-<<<<<<< HEAD
-    "version": "1.0.19-beta.149",
-=======
     "version": "1.0.19-beta.150",
->>>>>>> 737690f3
     "type": "module",
     "description": "d-id client sdk",
     "repository": {
