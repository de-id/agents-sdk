--- conflicted
+++ resolved
@@ -129,20 +129,11 @@
 
     async function onChat() {
         const newMessages: any[] = [{ role: 'user', content: text.trim(), created_at: new Date().toISOString() }];
-<<<<<<< HEAD
-        const response = await agentAPI?.chat(newMessages);
-    }
-
-    function terminate() {
-        agentAPI?.terminate();
-        rtcConnection?.terminate();
-=======
         const response = agentAPI?.chat(newMessages, true);
     }
 
     function disconnect() {
         agentAPI?.disconnect();
->>>>>>> c43cef16
         setRtcConnection(null);
         setStreamState(State.New);
     }
